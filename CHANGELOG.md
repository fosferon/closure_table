# CHANGELOG

<<<<<<< HEAD
## 1.1.0

- requiring elixir 1.11 or newer
- CTE.Supervisor code cleanup, accepting a name parameter now
- fix the Memory Adapter example
- module documentation update; example was old and was missing the depth
- dependencies upgrade, for main and for the ecto simple demo app
=======
## 1.0.11

Minor changes:

- Dependencies updated to latest versions. New projects should no longer have dependency conflicts when installing closure_table
- Refactored Memory adapter's `delete` function (credo recommendation)
- Updated documentation to reflect that the options passed to the Ecto adapter's `move/3` are currently ignored
- Updated tests to remove some warnings
>>>>>>> 31f0c9b2

## 1.0.10

Major changes, and a couple of significant bug fixes.

- stable version! w⦿‿⦿t!
- deleting nodes using option: `limit: 1`, behave as expected now across adapters. To delete a leaf node set the limit option to: 1, and in this particular case all the nodes that reference the leaf will be assigned to the leaf's immediate ancestor. When using `limit: 0`, the leaf and all its descendants will be deleted!
- added tests for ASCII printing for both adapter; memory and Ecto
- the ancestors and the descendants are returned now using the proper order (based on their `:depth` value)
- improved tests for those cases where the outcome is complex or confusing
- updated dependencies

Warning: please use the move function with care! I believe it will require some refactoring and you'll get an eternal place in the CT's Hall of Fame if you'd like contributing to improving it!

## 1.0.0 (rc)

This is a new version introducing breaking changes. Please continue to use 0.2.1 for production, until we hit 1.2 unless you know what you're doing =)

- the CT Ecto demo setup is much friendlier now, and it is also seeding the new database with demo data
- the labels support functions now
- the paths returned will always have the depth, as the 3rd element (breaking chance)
- support for pretty printing trees. Example:

```elixir
  {:ok, tree} = CTT.tree(1)
  CTE.Utils.print_tree(tree,1, callback: &({&2[&1].author <> ":", &2[&1].comment}))

  Olie: Is Closure Table better than the Nested Sets?
  └── Rolie: It depends. Do you need referential integrity?
   └── Olie: Yeah.
```

## 0.2.1

- support for immediate parent or child query #1; introducing the requirements for an extra field, in the tree_paths support table: `depth`

## 0.1.6

- better tests covering the Ecto Adapter example

## 0.1.4

- mix config fix.

## 0.1.3

- fixing the examples using the CTE Adapter for Ecto - WIP

## 0.1.1

- minor text adjustments
- removing redundant content

## 0.1.0

initial version<|MERGE_RESOLUTION|>--- conflicted
+++ resolved
@@ -1,6 +1,5 @@
 # CHANGELOG
 
-<<<<<<< HEAD
 ## 1.1.0
 
 - requiring elixir 1.11 or newer
@@ -8,7 +7,7 @@
 - fix the Memory Adapter example
 - module documentation update; example was old and was missing the depth
 - dependencies upgrade, for main and for the ecto simple demo app
-=======
+
 ## 1.0.11
 
 Minor changes:
@@ -17,7 +16,6 @@
 - Refactored Memory adapter's `delete` function (credo recommendation)
 - Updated documentation to reflect that the options passed to the Ecto adapter's `move/3` are currently ignored
 - Updated tests to remove some warnings
->>>>>>> 31f0c9b2
 
 ## 1.0.10
 

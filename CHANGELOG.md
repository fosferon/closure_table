--- conflicted
+++ resolved
@@ -9,10 +9,6 @@
 - minor text adjustments
 - removing redundant content
 
-<<<<<<< HEAD
 ## 0.1.3
-=======
-## 0.1.2
->>>>>>> 0bb5afb6
 
-- fixing the examples using the CTE Adapter for Ecto - WIP
+- fixing the examples using the CTE Adapter for Ecto - WIP